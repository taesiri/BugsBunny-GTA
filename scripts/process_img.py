from PIL import Image
import os
import shutil

    
def process():
    # 设置图像文件夹路径
    ori_dir = '/home/xmuairmud/data/visualization/drone'
    new_dir = '/home/xmuairmud/data/visualization/drone_resize'
    # 设置新的图像大小
    new_size = (960, 720)

    # 遍历目录中的所有文件
    for subdir, dirs, files in os.walk(ori_dir):
        for filename in files:
            if filename.endswith('.jpg') or filename.endswith('.png'):  # 检查文件格式
                image_path = os.path.join(subdir, filename)
                height = subdir.split('/')[-1]
                image_save_path = os.path.join(new_dir, f"{height}_{filename}")
                with Image.open(image_path) as img:
                    # 裁剪图像，删除顶部20行像素
                    left = 5
                    right = img.width - 5
                    top = 25
                    bottom = img.height - 5
                    img_cropped = img.crop((left, top, right, bottom))
                    # 调整图像大小
                    img_resized = img_cropped.resize(new_size)
                    # 保存修改后的图像，可以选择覆盖原图像或保存为新图像
                    img_resized.save(image_save_path)
                print(f'Processed {filename}')
<<<<<<< HEAD

=======
>>>>>>> 1419dd60


def copy_img():
    drone_dir = '/home/xmuairmud/data/visualization/drone_new'
    save_dir = '/home/xmuairmud/data/visualization/retrieval'

    retrieval_dir = '../Sample4Geo/visualization'

    img_list = os.listdir(drone_dir)

    for img_name in img_list:
        retrieval_img = f"cross_{img_name}"
        shutil.copy(os.path.join(retrieval_dir, retrieval_img), save_dir)




if __name__ == '__main__':
    process()
    # copy_img()<|MERGE_RESOLUTION|>--- conflicted
+++ resolved
@@ -28,11 +28,9 @@
                     img_resized = img_cropped.resize(new_size)
                     # 保存修改后的图像，可以选择覆盖原图像或保存为新图像
                     img_resized.save(image_save_path)
-                print(f'Processed {filename}')
-<<<<<<< HEAD
+                # print(f'Processed {filename}')
 
-=======
->>>>>>> 1419dd60
+
 
 
 def copy_img():
